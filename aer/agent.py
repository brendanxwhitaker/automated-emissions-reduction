""" Deterministic agent for AER. """
<<<<<<< HEAD
from abc import abstractmethod
import torch
from asta import Array, dims, typechecked
from oxentiel import Oxentiel
from aer.vpg import get_action
=======
from typing import Tuple
import numpy as np
from asta import Array, dims
>>>>>>> f38b3d64

# Asta dimension for the observation resolution.
RES = dims.RESOLUTION

# pylint: disable=invalid-name, too-few-public-methods


class Agent:
    """ Agent ABC. """

    @abstractmethod
    def act(self, ob: Array[float, -1]) -> int:
        """ Given an observation, returns an action. """
        raise NotImplementedError


@typechecked
class DeterministicAgent(Agent):
    """ A baseline agent for automated emissions reduction. """

    def __init__(self, cutoff: int):
        self.cutoff = cutoff

    def act(self, ob: Array[float, RES + 2]) -> int:
        """ Given an observation, returns an action. """
        normalized_temperature = float(ob[0])
        normalized_rates = list(ob[2:])

        # Unnormalize the temperature.
        temperature = (normalized_temperature * 10) + 38

        # Unnormalize the MOER rates.
        rates = [int((rate * 750) + 750) for rate in normalized_rates]

        # The default action is to do nothing (fridge OFF).
        act = 0

        # Turn the fridge on for one timestep if rate is below cutoff.
        act = self.deterministic_cutoff(rates[0], self.cutoff)

        # Override chosen action if we are in danger zone.
        if temperature > 42:
            act = 1
        elif temperature < 34:
            act = 0

        return act

    def augment(self, ob: Array[float, N]) -> Tuple[int, bool]:
        """ Given an observation, returns an action and OOB status. """
        normalized_temperature = float(ob[0])
        normalized_rates = list(ob[2:])

        temperature = (normalized_temperature * 10) + 38
        rates = [int((rate * 750) + 750) for rate in normalized_rates]

        act = 0

        # Deterministic version.
        act = self.deterministic_cutoff(rates[0], self.cutoff)

        oob = False
        if temperature > 42:
            act = 1
            oob = True
        elif temperature < 34:
            act = 0
            oob = True

        return act, oob

    @staticmethod
    def deterministic_cutoff(rate: int, cutoff: int) -> int:
        """ Determines action deterministically. """
        act = 0
        if rate < cutoff:
            act = 1
        return act


class VPGAgent(Agent):
    """ A wrapper around an ``ActorCritic`` module. """

    def __init__(self, ox: Oxentiel):
        with open(ox.load_path, "rb") as model_file:
            self.ac = torch.load(model_file)

    def act(self, ob: Array[float, RES + 1]) -> int:
        """ Given an observation, returns an action. """
        act, _val = get_action(self.ac, ob)
        return int(act)<|MERGE_RESOLUTION|>--- conflicted
+++ resolved
@@ -1,15 +1,9 @@
 """ Deterministic agent for AER. """
-<<<<<<< HEAD
 from abc import abstractmethod
 import torch
 from asta import Array, dims, typechecked
 from oxentiel import Oxentiel
 from aer.vpg import get_action
-=======
-from typing import Tuple
-import numpy as np
-from asta import Array, dims
->>>>>>> f38b3d64
 
 # Asta dimension for the observation resolution.
 RES = dims.RESOLUTION
